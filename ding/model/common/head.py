from typing import Optional, Dict, Union, List

import math
import torch
import torch.nn as nn
import torch.nn.functional as F
from torch.distributions import Normal, Independent

<<<<<<< HEAD
from ding.torch_utils import fc_block, noise_block, NoiseLinearLayer, MLP, conv1d_block
=======
from ding.torch_utils import fc_block, noise_block, NoiseLinearLayer, MLP, PopArt
>>>>>>> 1cb1038a
from ding.rl_utils import beta_function_map
from ding.utils import lists_to_dicts, SequenceType


class DiscreteHead(nn.Module):
    """
        Overview:
            The ``DiscreteHead`` used to output discrete actions logit. \
            Input is a (:obj:`torch.Tensor`) of shape ``(B, N)`` and returns a (:obj:`Dict`) containing \
            output ``logit``.
        Interfaces:
            ``__init__``, ``forward``.
    """

    def __init__(
        self,
        hidden_size: int,
        output_size: int,
        layer_num: int = 1,
        activation: Optional[nn.Module] = nn.ReLU(),
        norm_type: Optional[str] = None,
        noise: Optional[bool] = False,
    ) -> None:
        """
        Overview:
            Init the ``DiscreteHead`` layers according to the provided arguments.
        Arguments:
            - hidden_size (:obj:`int`): The ``hidden_size`` of the MLP connected to ``DiscreteHead``.
            - output_size (:obj:`int`): The number of outputs.
            - layer_num (:obj:`int`): The number of layers used in the network to compute Q value output.
            - activation (:obj:`nn.Module`): The type of activation function to use in MLP. \
                If ``None``, then default set activation to ``nn.ReLU()``. Default ``None``.
            - norm_type (:obj:`str`): The type of normalization to use. See ``ding.torch_utils.network.fc_block`` \
                for more details. Default ``None``.
            - noise (:obj:`bool`): Whether use ``NoiseLinearLayer`` as ``layer_fn`` in Q networks' MLP. \
                Default ``False``.
        """
        super(DiscreteHead, self).__init__()
        layer = NoiseLinearLayer if noise else nn.Linear
        block = noise_block if noise else fc_block
        self.Q = nn.Sequential(
            MLP(
                hidden_size,
                hidden_size,
                hidden_size,
                layer_num,
                layer_fn=layer,
                activation=activation,
                norm_type=norm_type
            ), block(hidden_size, output_size)
        )

    def forward(self, x: torch.Tensor) -> Dict:
        """
        Overview:
            Use encoded embedding tensor to run MLP with ``DiscreteHead`` and return the prediction dictionary.
        Arguments:
            - x (:obj:`torch.Tensor`): Tensor containing input embedding.
        Returns:
            - outputs (:obj:`Dict`): Dict containing keyword ``logit`` (:obj:`torch.Tensor`).
        Shapes:
            - x: :math:`(B, N)`, where ``B = batch_size`` and ``N = hidden_size``.
            - logit: :math:`(B, M)`, where ``M = output_size``.

        Examples:
            >>> head = DiscreteHead(64, 64)
            >>> inputs = torch.randn(4, 64)
            >>> outputs = head(inputs)
            >>> assert isinstance(outputs, dict) and outputs['logit'].shape == torch.Size([4, 64])
        """
        logit = self.Q(x)
        return {'logit': logit}


class DistributionHead(nn.Module):
    """
        Overview:
            The ``DistributionHead`` used to output Q-value distribution. \
            Input is a (:obj:`torch.Tensor`) of shape ``(B, N)`` and returns a (:obj:`Dict`) containing \
        outputs ``logit`` and ``distribution``.

        Interfaces:
            ``__init__``, ``forward``.
    """

    def __init__(
        self,
        hidden_size: int,
        output_size: int,
        layer_num: int = 1,
        n_atom: int = 51,
        v_min: float = -10,
        v_max: float = 10,
        activation: Optional[nn.Module] = nn.ReLU(),
        norm_type: Optional[str] = None,
        noise: Optional[bool] = False,
        eps: Optional[float] = 1e-6,
    ) -> None:
        """
        Overview:
            Init the ``DistributionHead`` layers according to the provided arguments.
        Arguments:
            - hidden_size (:obj:`int`): The ``hidden_size`` of the MLP connected to ``DistributionHead``.
            - output_size (:obj:`int`): The number of outputs.
            - layer_num (:obj:`int`): The number of layers used in the network to compute Q value distribution.
            - n_atom (:obj:`int`): The number of atoms (discrete supports). Default is ``51``.
            - v_min (:obj:`int`): Min value of atoms. Default is ``-10``.
            - v_max (:obj:`int`): Max value of atoms. Default is ``10``.
            - activation (:obj:`nn.Module`): The type of activation function to use in MLP. \
                If ``None``, then default set activation to ``nn.ReLU()``. Default ``None``.
            - norm_type (:obj:`str`): The type of normalization to use. See ``ding.torch_utils.network.fc_block`` \
                for more details. Default ``None``.
            - noise (:obj:`bool`): Whether use ``NoiseLinearLayer`` as ``layer_fn`` in Q networks' MLP. \
                Default ``False``.
            - eps (:obj:`float`): Small constant used for numerical stability.
        """
        super(DistributionHead, self).__init__()
        layer = NoiseLinearLayer if noise else nn.Linear
        block = noise_block if noise else fc_block
        self.Q = nn.Sequential(
            MLP(
                hidden_size,
                hidden_size,
                hidden_size,
                layer_num,
                layer_fn=layer,
                activation=activation,
                norm_type=norm_type
            ), block(hidden_size, output_size * n_atom)
        )
        self.output_size = output_size
        self.n_atom = n_atom
        self.v_min = v_min
        self.v_max = v_max
        self.eps = eps  # for numerical stability

    def forward(self, x: torch.Tensor) -> Dict:
        """
        Overview:
            Use encoded embedding tensor to run MLP with ``DistributionHead`` and return the prediction dictionary.
        Arguments:
            - x (:obj:`torch.Tensor`): Tensor containing input embedding.
        Returns:
            - outputs (:obj:`Dict`): Dict containing keywords ``logit`` (:obj:`torch.Tensor`) and \
                ``distribution`` (:obj:`torch.Tensor`).
        Shapes:
            - x: :math:`(B, N)`, where ``B = batch_size`` and ``N = hidden_size``.
            - logit: :math:`(B, M)`, where ``M = output_size``.
            - distribution: :math:`(B, M, n_atom)`.

        Examples:
            >>> head = DistributionHead(64, 64)
            >>> inputs = torch.randn(4, 64)
            >>> outputs = head(inputs)
            >>> assert isinstance(outputs, dict)
            >>> assert outputs['logit'].shape == torch.Size([4, 64])
            >>> # default n_atom is 51
            >>> assert outputs['distribution'].shape == torch.Size([4, 64, 51])
        """
        q = self.Q(x)
        q = q.view(*q.shape[:-1], self.output_size, self.n_atom)
        dist = torch.softmax(q, dim=-1) + self.eps
        q = dist * torch.linspace(self.v_min, self.v_max, self.n_atom).to(x)
        q = q.sum(-1)
        return {'logit': q, 'distribution': dist}


class BranchingHead(nn.Module):

    def __init__(
            self,
            hidden_size: int,
            num_branches: int = 0,
            action_bins_per_branch: int = 2,
            layer_num: int = 1,
            a_layer_num: Optional[int] = None,
            v_layer_num: Optional[int] = None,
            norm_type: Optional[str] = None,
            activation: Optional[nn.Module] = nn.ReLU(),
            noise: Optional[bool] = False,
    ) -> None:
        """
        Overview:
            Init the ``BranchingHead`` layers according to the provided arguments. \
                This head achieves a linear increase of the number of network outputs \
                with the number of degrees of freedom by allowing a level of independence \
                for each individual action dimension.
                Therefore, this head is suitable for high dimensional action Spaces.
        Arguments:
            - hidden_size (:obj:`int`): The ``hidden_size`` of the MLP connected to ``BranchingHead``.
            - num_branches (:obj:`int`): The number of branches, which is equivalent to the action dimension.
            - action_bins_per_branch (:obj:int): The number of action bins in each dimension.
            - layer_num (:obj:`int`): The number of layers used in the network to compute Advantage and Value output.
            - a_layer_num (:obj:`int`): The number of layers used in the network to compute Advantage output.
            - v_layer_num (:obj:`int`): The number of layers used in the network to compute Value output.
            - output_size (:obj:`int`): The number of outputs.
            - norm_type (:obj:`str`): The type of normalization to use. See ``ding.torch_utils.network.fc_block`` \
                for more details. Default ``None``.
            - activation (:obj:`nn.Module`): The type of activation function to use in MLP. \
                If ``None``, then default set activation to ``nn.ReLU()``. Default ``None``.
            - noise (:obj:`bool`): Whether use ``NoiseLinearLayer`` as ``layer_fn`` in Q networks' MLP. \
                Default ``False``.
        """
        super(BranchingHead, self).__init__()
        if a_layer_num is None:
            a_layer_num = layer_num
        if v_layer_num is None:
            v_layer_num = layer_num
        self.num_branches = num_branches
        self.action_bins_per_branch = action_bins_per_branch

        layer = NoiseLinearLayer if noise else nn.Linear
        block = noise_block if noise else fc_block
        # value network

        self.V = nn.Sequential(
            MLP(
                hidden_size,
                hidden_size,
                hidden_size,
                v_layer_num,
                layer_fn=layer,
                activation=activation,
                norm_type=norm_type
            ), block(hidden_size, 1)
        )
        # action branching network
        action_output_dim = action_bins_per_branch
        self.branches = nn.ModuleList(
            [
                nn.Sequential(
                    MLP(
                        hidden_size,
                        hidden_size,
                        hidden_size,
                        a_layer_num,
                        layer_fn=layer,
                        activation=activation,
                        norm_type=norm_type
                    ), block(hidden_size, action_output_dim)
                ) for _ in range(self.num_branches)
            ]
        )

    def forward(self, x: torch.Tensor) -> Dict:
        """
        Overview:
            Use encoded embedding tensor to run MLP with ``BranchingHead`` and return the prediction dictionary.
        Arguments:
            - x (:obj:`torch.Tensor`): Tensor containing input embedding.
        Returns:
            - outputs (:obj:`Dict`): Dict containing keyword ``logit`` (:obj:`torch.Tensor`).
        Shapes:
            - x: :math:`(B, N)`, where ``B = batch_size`` and ``N = hidden_size``.
            - logit: :math:`(B, M)`, where ``M = output_size``.

        Examples:
            >>> head = BranchingHead(64, 5, 2)
            >>> inputs = torch.randn(4, 64)
            >>> outputs = head(inputs)
            >>> assert isinstance(outputs, dict) and outputs['logit'].shape == torch.Size([4, 5, 2])
        """
        value_out = self.V(x)
        value_out = torch.unsqueeze(value_out, 1)
        action_out = []
        for b in self.branches:
            action_out.append(b(x))
        action_scores = torch.stack(action_out, 1)
        '''
            From the paper, this implementation performs better than both the naive alternative (Q = V + A) \
            and the local maximum reduction method (Q = V + max(A)).
        '''
        action_scores = action_scores - torch.mean(action_scores, 2, keepdim=True)
        logits = value_out + action_scores
        return {'logit': logits}


class RainbowHead(nn.Module):
    """
        Overview:
            The ``RainbowHead`` used to output Q-value distribution. \
            Input is a (:obj:`torch.Tensor`) of shape ``(B, N)`` and returns a (:obj:`Dict`) containing \
            outputs ``logit`` and ``distribution``.
        Interfaces:
            ``__init__``, ``forward``.
    """

    def __init__(
        self,
        hidden_size: int,
        output_size: int,
        layer_num: int = 1,
        n_atom: int = 51,
        v_min: float = -10,
        v_max: float = 10,
        activation: Optional[nn.Module] = nn.ReLU(),
        norm_type: Optional[str] = None,
        noise: Optional[bool] = True,
        eps: Optional[float] = 1e-6,
    ) -> None:
        """
        Overview:
            Init the ``RainbowHead`` layers according to the provided arguments.
        Arguments:
            - hidden_size (:obj:`int`): The ``hidden_size`` of the MLP connected to ``RainbowHead``.
            - output_size (:obj:`int`): The number of outputs.
            - layer_num (:obj:`int`): The number of layers used in the network to compute Q value output.
            - n_atom (:obj:`int`): The number of atoms (discrete supports). Default is ``51``.
            - v_min (:obj:`int`): Min value of atoms. Default is ``-10``.
            - v_max (:obj:`int`): Max value of atoms. Default is ``10``.
            - activation (:obj:`nn.Module`): The type of activation function to use in MLP. \
                If ``None``, then default set activation to ``nn.ReLU()``. Default ``None``.
            - norm_type (:obj:`str`): The type of normalization to use. See ``ding.torch_utils.network.fc_block`` \
                for more details. Default ``None``.
            - noise (:obj:`bool`): Whether use ``NoiseLinearLayer`` as ``layer_fn`` in Q networks' MLP. \
                Default ``False``.
            - eps (:obj:`float`): Small constant used for numerical stability.
        """
        super(RainbowHead, self).__init__()
        layer = NoiseLinearLayer if noise else nn.Linear
        block = noise_block if noise else fc_block
        self.A = nn.Sequential(
            MLP(
                hidden_size,
                hidden_size,
                hidden_size,
                layer_num,
                layer_fn=layer,
                activation=activation,
                norm_type=norm_type
            ), block(hidden_size, output_size * n_atom)
        )
        self.Q = nn.Sequential(
            MLP(
                hidden_size,
                hidden_size,
                hidden_size,
                layer_num,
                layer_fn=layer,
                activation=activation,
                norm_type=norm_type
            ), block(hidden_size, n_atom)
        )
        self.output_size = output_size
        self.n_atom = n_atom
        self.v_min = v_min
        self.v_max = v_max
        self.eps = eps

    def forward(self, x: torch.Tensor) -> Dict:
        """
        Overview:
            Use encoded embedding tensor to run MLP with ``RainbowHead`` and return the prediction dictionary.
        Arguments:
            - x (:obj:`torch.Tensor`): Tensor containing input embedding.
        Returns:
            - outputs (:obj:`Dict`): Dict containing keywords ``logit`` (:obj:`torch.Tensor`) and \
                ``distribution`` (:obj:`torch.Tensor`).
        Shapes:
            - x: :math:`(B, N)`, where ``B = batch_size`` and ``N = hidden_size``.
            - logit: :math:`(B, M)`, where ``M = output_size``.
            - distribution: :math:`(B, M, n_atom)`.

        Examples:
            >>> head = RainbowHead(64, 64)
            >>> inputs = torch.randn(4, 64)
            >>> outputs = head(inputs)
            >>> assert isinstance(outputs, dict)
            >>> assert outputs['logit'].shape == torch.Size([4, 64])
            >>> # default n_atom is 51
            >>> assert outputs['distribution'].shape == torch.Size([4, 64, 51])
        """
        a = self.A(x)
        q = self.Q(x)
        a = a.view(*a.shape[:-1], self.output_size, self.n_atom)
        q = q.view(*q.shape[:-1], 1, self.n_atom)
        q = q + a - a.mean(dim=-2, keepdim=True)
        dist = torch.softmax(q, dim=-1) + self.eps
        q = dist * torch.linspace(self.v_min, self.v_max, self.n_atom).to(x)
        q = q.sum(-1)
        return {'logit': q, 'distribution': dist}


class QRDQNHead(nn.Module):
    """
        Overview:
            The ``QRDQNHead`` (Quantile Regression DQN) used to output action quantiles. \
            Input is a (:obj:`torch.Tensor`) of shape ``(B, N)`` and returns a (:obj:`Dict`) containing \
            output ``logit``, ``q``, and ``tau``.
        Interfaces:
            ``__init__``, ``forward``.
    """

    def __init__(
        self,
        hidden_size: int,
        output_size: int,
        layer_num: int = 1,
        num_quantiles: int = 32,
        activation: Optional[nn.Module] = nn.ReLU(),
        norm_type: Optional[str] = None,
        noise: Optional[bool] = False,
    ) -> None:
        """
        Overview:
            Init the ``QRDQNHead`` layers according to the provided arguments.
        Arguments:
            - hidden_size (:obj:`int`): The ``hidden_size`` of the MLP connected to ``QRDQNHead``.
            - output_size (:obj:`int`): The number of outputs.
            - layer_num (:obj:`int`): The number of layers used in the network to compute Q value output.
            - num_quantiles (:obj:`int`): The number of quantiles. Default is ``32``.
            - activation (:obj:`nn.Module`): The type of activation function to use in MLP. \
                If ``None``, then default set activation to ``nn.ReLU()``. Default ``None``.
            - norm_type (:obj:`str`): The type of normalization to use. See ``ding.torch_utils.network.fc_block`` \
                for more details. Default ``None``.
            - noise (:obj:`bool`): Whether use ``NoiseLinearLayer`` as ``layer_fn`` in Q networks' MLP. \
                Default ``False``.
        """
        super(QRDQNHead, self).__init__()
        layer = NoiseLinearLayer if noise else nn.Linear
        block = noise_block if noise else fc_block
        self.Q = nn.Sequential(
            MLP(
                hidden_size,
                hidden_size,
                hidden_size,
                layer_num,
                layer_fn=layer,
                activation=activation,
                norm_type=norm_type
            ), block(hidden_size, output_size * num_quantiles)
        )
        self.num_quantiles = num_quantiles
        self.output_size = output_size

    def forward(self, x: torch.Tensor) -> Dict:
        """
        Overview:
            Use encoded embedding tensor to run MLP with ``QRDQNHead`` and return the prediction dictionary.
        Arguments:
            - x (:obj:`torch.Tensor`): Tensor containing input embedding.
        Returns:
            - outputs (:obj:`Dict`): Dict containing keywords ``logit`` (:obj:`torch.Tensor`), \
                ``q`` (:obj:`torch.Tensor`), and ``tau`` (:obj:`torch.Tensor`).
        Shapes:
            - x: :math:`(B, N)`, where ``B = batch_size`` and ``N = hidden_size``.
            - logit: :math:`(B, M)`, where ``M = output_size``.
            - q: :math:`(B, M, num_quantiles)`.
            - tau: :math:`(B, M, 1)`.

        Examples:
            >>> head = QRDQNHead(64, 64)
            >>> inputs = torch.randn(4, 64)
            >>> outputs = head(inputs)
            >>> assert isinstance(outputs, dict)
            >>> assert outputs['logit'].shape == torch.Size([4, 64])
            >>> # default num_quantiles is 32
            >>> assert outputs['q'].shape == torch.Size([4, 64, 32])
            >>> assert outputs['tau'].shape == torch.Size([4, 32, 1])
        """
        q = self.Q(x)
        q = q.view(*q.shape[:-1], self.output_size, self.num_quantiles)

        logit = q.mean(-1)
        tau = torch.linspace(0, 1, self.num_quantiles + 1)
        tau = ((tau[:-1] + tau[1:]) / 2).view(1, -1, 1).repeat(q.shape[0], 1, 1).to(q)
        return {'logit': logit, 'q': q, 'tau': tau}


class QuantileHead(nn.Module):
    """
        Overview:
            The ``QuantileHead`` used to output action quantiles. \
            Input is a (:obj:`torch.Tensor`) of shape ``(B, N)`` and returns a (:obj:`Dict`) containing \
            output ``logit``, ``q``, and ``quantiles``.
        Interfaces:
            ``__init__``, ``forward``, ``quantile_net``.
    """

    def __init__(
        self,
        hidden_size: int,
        output_size: int,
        layer_num: int = 1,
        num_quantiles: int = 32,
        quantile_embedding_size: int = 128,
        beta_function_type: Optional[str] = 'uniform',
        activation: Optional[nn.Module] = nn.ReLU(),
        norm_type: Optional[str] = None,
        noise: Optional[bool] = False,
    ) -> None:
        """
        Overview:
            Init the ``QuantileHead`` layers according to the provided arguments.
        Arguments:
            - hidden_size (:obj:`int`): The ``hidden_size`` of the MLP connected to ``QuantileHead``.
            - output_size (:obj:`int`): The number of outputs.
            - layer_num (:obj:`int`): The number of layers used in the network to compute Q value output.
            - num_quantiles (:obj:`int`): The number of quantiles.
            - quantile_embedding_size (:obj:`int`): The embedding size of a quantile.
            - beta_function_type (:obj:`str`): Type of beta function. See ``ding.rl_utils.beta_function.py`` \
                for more details. Default is ``uniform``.
            - activation (:obj:`nn.Module`): The type of activation function to use in MLP. \
                If ``None``, then default set activation to ``nn.ReLU()``. Default ``None``.
            - norm_type (:obj:`str`): The type of normalization to use. See ``ding.torch_utils.network.fc_block`` \
                for more details. Default ``None``.
            - noise (:obj:`bool`): Whether use ``NoiseLinearLayer`` as ``layer_fn`` in Q networks' MLP. \
                Default ``False``.
        """
        super(QuantileHead, self).__init__()
        layer = NoiseLinearLayer if noise else nn.Linear
        block = noise_block if noise else fc_block
        self.Q = nn.Sequential(
            MLP(
                hidden_size,
                hidden_size,
                hidden_size,
                layer_num,
                layer_fn=layer,
                activation=activation,
                norm_type=norm_type
            ), block(hidden_size, output_size)
        )
        self.num_quantiles = num_quantiles
        self.quantile_embedding_size = quantile_embedding_size
        self.output_size = output_size
        self.iqn_fc = nn.Linear(self.quantile_embedding_size, hidden_size)
        self.beta_function = beta_function_map[beta_function_type]

    def quantile_net(self, quantiles: torch.Tensor) -> torch.Tensor:
        """
        Overview:
           Deterministic parametric function trained to reparameterize samples from a base distribution. \
           By repeated Bellman update iterations of Q-learning, the optimal action-value function is estimated.
        Arguments:
            - x (:obj:`torch.Tensor`): The encoded embedding tensor of parametric sample.
        Returns:
            - quantile_net (:obj:`torch.Tensor`): Quantile network output tensor after reparameterization.
        Shapes:
            - quantile_net :math:`(quantile_embedding_size, M)`, where ``M = output_size``.
        Examples:
            >>> head = QuantileHead(64, 64)
            >>> quantiles = torch.randn(128,1)
            >>> qn_output = head.quantile_net(quantiles)
            >>> assert isinstance(qn_output, torch.Tensor)
            >>> # default quantile_embedding_size: int = 128,
            >>> assert qn_output.shape == torch.Size([128, 64])
        """
        quantile_net = quantiles.repeat([1, self.quantile_embedding_size])
        quantile_net = torch.cos(
            torch.arange(1, self.quantile_embedding_size + 1, 1).to(quantiles) * math.pi * quantile_net
        )
        quantile_net = self.iqn_fc(quantile_net)
        quantile_net = F.relu(quantile_net)
        return quantile_net

    def forward(self, x: torch.Tensor, num_quantiles: Optional[int] = None) -> Dict:
        """
        Overview:
            Use encoded embedding tensor to run MLP with ``QuantileHead`` and return the prediction dictionary.
        Arguments:
            - x (:obj:`torch.Tensor`): Tensor containing input embedding.
        Returns:
            - outputs (:obj:`Dict`): Dict containing keywords ``logit`` (:obj:`torch.Tensor`), \
                ``q`` (:obj:`torch.Tensor`), and ``quantiles`` (:obj:`torch.Tensor`).
        Shapes:
            - x: :math:`(B, N)`, where ``B = batch_size`` and ``N = hidden_size``.
            - logit: :math:`(B, M)`, where ``M = output_size``.
            - q: :math:`(num_quantiles, B, M)`.
            - quantiles: :math:`(quantile_embedding_size, 1)`.

        Examples:
            >>> head = QuantileHead(64, 64)
            >>> inputs = torch.randn(4, 64)
            >>> outputs = head(inputs)
            >>> assert isinstance(outputs, dict)
            >>> assert outputs['logit'].shape == torch.Size([4, 64])
            >>> # default num_quantiles is 32
            >>> assert outputs['q'].shape == torch.Size([32, 4, 64])
            >>> assert outputs['quantiles'].shape == torch.Size([128, 1])
        """

        if num_quantiles is None:
            num_quantiles = self.num_quantiles
        batch_size = x.shape[0]

        q_quantiles = torch.FloatTensor(num_quantiles * batch_size, 1).uniform_(0, 1).to(x)
        logit_quantiles = torch.FloatTensor(num_quantiles * batch_size, 1).uniform_(0, 1).to(x)
        logit_quantiles = self.beta_function(logit_quantiles)
        q_quantile_net = self.quantile_net(q_quantiles)
        logit_quantile_net = self.quantile_net(logit_quantiles)

        x = x.repeat(num_quantiles, 1)
        q_x = x * q_quantile_net  # 4*32,64
        logit_x = x * logit_quantile_net

        q = self.Q(q_x).reshape(num_quantiles, batch_size, -1)
        logit = self.Q(logit_x).reshape(num_quantiles, batch_size, -1).mean(0)

        return {'logit': logit, 'q': q, 'quantiles': q_quantiles}


class FQFHead(nn.Module):
    """
        Overview:
            The ``FQFHead`` used to output action quantiles. \
            Input is a (:obj:`torch.Tensor`) of shape ``(B, N)`` and returns a (:obj:`Dict`) containing \
            output ``logit``, ``q``, ``quantiles``, ``quantiles_hats``, ``q_tau_i`` and ``entropies``.
        Interfaces:
            ``__init__``, ``forward``, ``quantile_net``.
    """

    def __init__(
        self,
        hidden_size: int,
        output_size: int,
        layer_num: int = 1,
        num_quantiles: int = 32,
        quantile_embedding_size: int = 128,
        activation: Optional[nn.Module] = nn.ReLU(),
        norm_type: Optional[str] = None,
        noise: Optional[bool] = False,
    ) -> None:
        """
        Overview:
            Init the ``FQFHead`` layers according to the provided arguments.
        Arguments:
            - hidden_size (:obj:`int`): The ``hidden_size`` of the MLP connected to ``FQFHead``.
            - output_size (:obj:`int`): The number of outputs.
            - layer_num (:obj:`int`): The number of layers used in the network to compute Q value output.
            - num_quantiles (:obj:`int`): The number of quantiles.
            - quantile_embedding_size (:obj:`int`): The embedding size of a quantile.
            - activation (:obj:`nn.Module`): The type of activation function to use in MLP. \
                If ``None``, then default set activation to ``nn.ReLU()``. Default ``None``.
            - norm_type (:obj:`str`): The type of normalization to use. See ``ding.torch_utils.network.fc_block`` \
                for more details. Default ``None``.
            - noise (:obj:`bool`): Whether use ``NoiseLinearLayer`` as ``layer_fn`` in Q networks' MLP. \
                Default ``False``.
        """
        super(FQFHead, self).__init__()
        layer = NoiseLinearLayer if noise else nn.Linear
        block = noise_block if noise else fc_block
        self.Q = nn.Sequential(
            MLP(
                hidden_size,
                hidden_size,
                hidden_size,
                layer_num,
                layer_fn=layer,
                activation=activation,
                norm_type=norm_type
            ), block(hidden_size, output_size)
        )
        self.num_quantiles = num_quantiles
        self.quantile_embedding_size = quantile_embedding_size
        self.output_size = output_size
        self.fqf_fc = nn.Sequential(nn.Linear(self.quantile_embedding_size, hidden_size), nn.ReLU())
        self.register_buffer(
            'sigma_pi',
            torch.arange(1, self.quantile_embedding_size + 1, 1).view(1, 1, self.quantile_embedding_size) * math.pi
        )
        # initialize weights_xavier of quantiles_proposal network
        # NOTE(rjy): quantiles_proposal network mean fraction proposal network
        quantiles_proposal_fc = nn.Linear(hidden_size, num_quantiles)
        torch.nn.init.xavier_uniform_(quantiles_proposal_fc.weight, gain=0.01)
        torch.nn.init.constant_(quantiles_proposal_fc.bias, 0)
        self.quantiles_proposal = nn.Sequential(quantiles_proposal_fc, nn.LogSoftmax(dim=1))

    def quantile_net(self, quantiles: torch.Tensor) -> torch.Tensor:
        """
        Overview:
           Deterministic parametric function trained to reparameterize samples from the quantiles_proposal network. \
           By repeated Bellman update iterations of Q-learning, the optimal action-value function is estimated.
        Arguments:
            - x (:obj:`torch.Tensor`): The encoded embedding tensor of parametric sample.
        Returns:
            - quantile_net (:obj:`torch.Tensor`): Quantile network output tensor after reparameterization.
        Examples:
            >>> head = FQFHead(64, 64)
            >>> quantiles = torch.randn(4,32)
            >>> qn_output = head.quantile_net(quantiles)
            >>> assert isinstance(qn_output, torch.Tensor)
            >>> # default quantile_embedding_size: int = 128,
            >>> assert qn_output.shape == torch.Size([4, 32, 64])
        """
        batch_size, num_quantiles = quantiles.shape[:2]
        quantile_net = torch.cos(self.sigma_pi.to(quantiles) * quantiles.view(batch_size, num_quantiles, 1))
        quantile_net = self.fqf_fc(quantile_net)  # (batch_size, num_quantiles, hidden_size)
        return quantile_net

    def forward(self, x: torch.Tensor, num_quantiles: Optional[int] = None) -> Dict:
        """
        Overview:
            Use encoded embedding tensor to run MLP with ``FQFHead`` and return the prediction dictionary.
        Arguments:
            - x (:obj:`torch.Tensor`): Tensor containing input embedding.
        Returns:
            - outputs (:obj:`Dict`): Dict containing keywords ``logit`` (:obj:`torch.Tensor`), \
                ``q`` (:obj:`torch.Tensor`), ``quantiles`` (:obj:`torch.Tensor`), \
                ``quantiles_hats`` (:obj:`torch.Tensor`), \
                ``q_tau_i`` (:obj:`torch.Tensor`), ``entropies`` (:obj:`torch.Tensor`).
        Shapes:
            - x: :math:`(B, N)`, where ``B = batch_size`` and ``N = hidden_size``.
            - logit: :math:`(B, M)`, where ``M = output_size``.
            - q: :math:`(B, num_quantiles, M)`.
            - quantiles: :math:`(B, num_quantiles + 1)`.
            - quantiles_hats: :math:`(B, num_quantiles)`.
            - q_tau_i: :math:`(B, num_quantiles - 1, M)`.
            - entropies: :math:`(B, 1)`.
        Examples:
            >>> head = FQFHead(64, 64)
            >>> inputs = torch.randn(4, 64)
            >>> outputs = head(inputs)
            >>> assert isinstance(outputs, dict)
            >>> assert outputs['logit'].shape == torch.Size([4, 64])
            >>> # default num_quantiles is 32
            >>> assert outputs['q'].shape == torch.Size([4, 32, 64])
            >>> assert outputs['quantiles'].shape == torch.Size([4, 33])
            >>> assert outputs['quantiles_hats'].shape == torch.Size([4, 32])
            >>> assert outputs['q_tau_i'].shape == torch.Size([4, 31, 64])
            >>> assert outputs['quantiles'].shape == torch.Size([4, 1])
        """

        if num_quantiles is None:
            num_quantiles = self.num_quantiles
        batch_size = x.shape[0]

        log_q_quantiles = self.quantiles_proposal(
            x.detach()
        )  # (batch_size, num_quantiles), not to update encoder when learning w1_loss(fraction loss)
        q_quantiles = log_q_quantiles.exp()  # NOTE(rjy): e^log_q = q

        # Calculate entropies of value distributions.
        entropies = -(log_q_quantiles * q_quantiles).sum(dim=-1, keepdim=True)  # (batch_size, 1)
        assert entropies.shape == (batch_size, 1)

        # accumalative softmax
        # NOTE(rjy): because quantiles are still expressed in the form of their respective proportions,
        # e.g. [0.33, 0.33, 0.33] => [0.33, 0.66, 0.99]
        q_quantiles = torch.cumsum(q_quantiles, dim=1)

        # quantile_hats: find the optimal condition for τ to minimize W1(Z, τ)
        tau_0 = torch.zeros((batch_size, 1)).to(x)
        q_quantiles = torch.cat((tau_0, q_quantiles), dim=1)  # [batch_size, num_quantiles+1]

        # NOTE(rjy): theta_i = F^(-1)_Z((tau_i+tau_i+1)/2), τ^ = (tau_i+tau_i+1)/2, q_quantiles_hats is τ^
        q_quantiles_hats = (q_quantiles[:, 1:] + q_quantiles[:, :-1]).detach() / 2.  # (batch_size, num_quantiles)

        # NOTE(rjy): reparameterize q_quantiles_hats
        q_quantile_net = self.quantile_net(q_quantiles_hats)  # [batch_size, num_quantiles, hidden_size(64)]
        # x.view[batch_size, 1, hidden_size(64)]
        q_x = (x.view(batch_size, 1, -1) * q_quantile_net)  # [batch_size, num_quantiles, hidden_size(64)]

        q = self.Q(q_x)  # [batch_size, num_quantiles, action_dim(64)]

        logit = q.mean(1)
        with torch.no_grad():
            q_tau_i_net = self.quantile_net(
                q_quantiles[:, 1:-1].detach()
            )  # [batch_size, num_quantiles-1, hidden_size(64)]
            q_tau_i_x = (x.view(batch_size, 1, -1) * q_tau_i_net)  # [batch_size, (num_quantiles-1), hidden_size(64)]

            q_tau_i = self.Q(q_tau_i_x)  # [batch_size, num_quantiles-1, action_dim]

        return {
            'logit': logit,
            'q': q,
            'quantiles': q_quantiles,
            'quantiles_hats': q_quantiles_hats,
            'q_tau_i': q_tau_i,
            'entropies': entropies
        }


class DuelingHead(nn.Module):
    """
        Overview:
            The ``DuelingHead`` used to output discrete actions logit. \
            Input is a (:obj:`torch.Tensor`) of shape ``(B, N)`` and returns a (:obj:`Dict`) containing \
            output ``logit``.
        Interfaces:
            ``__init__``, ``forward``.
    """

    def __init__(
        self,
        hidden_size: int,
        output_size: int,
        layer_num: int = 1,
        a_layer_num: Optional[int] = None,
        v_layer_num: Optional[int] = None,
        activation: Optional[nn.Module] = nn.ReLU(),
        norm_type: Optional[str] = None,
        noise: Optional[bool] = False,
    ) -> None:
        """
        Overview:
            Init the ``DuelingHead`` layers according to the provided arguments.
        Arguments:
            - hidden_size (:obj:`int`): The ``hidden_size`` of the MLP connected to ``DuelingHead``.
            - output_size (:obj:`int`): The number of outputs.
            - a_layer_num (:obj:`int`): The number of layers used in the network to compute action output.
            - v_layer_num (:obj:`int`): The number of layers used in the network to compute value output.
            - activation (:obj:`nn.Module`): The type of activation function to use in MLP. \
                If ``None``, then default set activation to ``nn.ReLU()``. Default ``None``.
            - norm_type (:obj:`str`): The type of normalization to use. See ``ding.torch_utils.network.fc_block`` \
                for more details. Default ``None``.
            - noise (:obj:`bool`): Whether use ``NoiseLinearLayer`` as ``layer_fn`` in Q networks' MLP. \
                Default ``False``.
        """
        super(DuelingHead, self).__init__()
        if a_layer_num is None:
            a_layer_num = layer_num
        if v_layer_num is None:
            v_layer_num = layer_num
        layer = NoiseLinearLayer if noise else nn.Linear
        block = noise_block if noise else fc_block
        self.A = nn.Sequential(
            MLP(
                hidden_size,
                hidden_size,
                hidden_size,
                a_layer_num,
                layer_fn=layer,
                activation=activation,
                norm_type=norm_type
            ), block(hidden_size, output_size)
        )
        self.V = nn.Sequential(
            MLP(
                hidden_size,
                hidden_size,
                hidden_size,
                v_layer_num,
                layer_fn=layer,
                activation=activation,
                norm_type=norm_type
            ), block(hidden_size, 1)
        )

    def forward(self, x: torch.Tensor) -> Dict:
        """
        Overview:
            Use encoded embedding tensor to run MLP with ``DuelingHead`` and return the prediction dictionary.
        Arguments:
            - x (:obj:`torch.Tensor`): Tensor containing input embedding.
        Returns:
            - outputs (:obj:`Dict`): Dict containing keyword ``logit`` (:obj:`torch.Tensor`).
        Shapes:
            - x: :math:`(B, N)`, where ``B = batch_size`` and ``N = hidden_size``.
            - logit: :math:`(B, M)`, where ``M = output_size``.

        Examples:
            >>> head = DuelingHead(64, 64)
            >>> inputs = torch.randn(4, 64)
            >>> outputs = head(inputs)
            >>> assert isinstance(outputs, dict)
            >>> assert outputs['logit'].shape == torch.Size([4, 64])
        """
        a = self.A(x)
        v = self.V(x)
        q_value = a - a.mean(dim=-1, keepdim=True) + v
        return {'logit': q_value}


class StochasticDuelingHead(nn.Module):
    """
        Overview:
            The ``Stochastic Dueling Network`` proposed in paper ACER (arxiv 1611.01224). \
            Dueling network architecture in continuous action space. \
            Input is a (:obj:`torch.Tensor`) of shape ``(B, N)`` and returns a (:obj:`Dict`) containing \
            outputs ``q_value`` and ``v_value``.
        Interfaces:
            ``__init__``, ``forward``.
    """

    def __init__(
        self,
        hidden_size: int,
        action_shape: int,
        layer_num: int = 1,
        a_layer_num: Optional[int] = None,
        v_layer_num: Optional[int] = None,
        activation: Optional[nn.Module] = nn.ReLU(),
        norm_type: Optional[str] = None,
        noise: Optional[bool] = False,
        last_tanh: Optional[bool] = True,
    ) -> None:
        """
        Overview:
             Init the ``Stochastic DuelingHead`` layers according to the provided arguments.
        Arguments:
            - hidden_size (:obj:`int`): The ``hidden_size`` of the MLP connected to ``StochasticDuelingHead``.
            - action_shape (:obj:`int`): The number of continuous action shape, usually integer value.
            - layer_num (:obj:`int`): The number of default layers used in the network to compute action and value \
                output.
            - a_layer_num (:obj:`int`): The number of layers used in the network to compute action output. Default is \
                ``layer_num``.
            - v_layer_num (:obj:`int`): The number of layers used in the network to compute value output. Default is \
                ``layer_num``.
            - activation (:obj:`nn.Module`): The type of activation function to use in MLP. \
                If ``None``, then default set activation to ``nn.ReLU()``. Default ``None``.
            - norm_type (:obj:`str`): The type of normalization to use. See ``ding.torch_utils.network.fc_block`` \
                for more details. Default ``None``.
            - noise (:obj:`bool`): Whether use ``NoiseLinearLayer`` as ``layer_fn`` in Q networks' MLP. \
                Default ``False``.
            - last_tanh (:obj:`bool`): If ``True`` Apply ``tanh`` to actions. Default ``True``.
        """
        super(StochasticDuelingHead, self).__init__()
        if a_layer_num is None:
            a_layer_num = layer_num
        if v_layer_num is None:
            v_layer_num = layer_num
        layer = NoiseLinearLayer if noise else nn.Linear
        block = noise_block if noise else fc_block
        self.A = nn.Sequential(
            MLP(
                hidden_size + action_shape,
                hidden_size,
                hidden_size,
                a_layer_num,
                layer_fn=layer,
                activation=activation,
                norm_type=norm_type
            ), block(hidden_size, 1)
        )
        self.V = nn.Sequential(
            MLP(
                hidden_size,
                hidden_size,
                hidden_size,
                v_layer_num,
                layer_fn=layer,
                activation=activation,
                norm_type=norm_type
            ), block(hidden_size, 1)
        )
        if last_tanh:
            self.tanh = nn.Tanh()
        else:
            self.tanh = None

    def forward(
            self,
            s: torch.Tensor,
            a: torch.Tensor,
            mu: torch.Tensor,
            sigma: torch.Tensor,
            sample_size: int = 10,
    ) -> Dict[str, torch.Tensor]:
        """
        Overview:
            Use encoded embedding tensor to run MLP with ``StochasticDuelingHead`` and return the prediction dictionary.
        Arguments:
            - s (:obj:`torch.Tensor`): Tensor containing input embedding.
            - a (:obj:`torch.Tensor`): The original continuous behaviour action.
            - mu (:obj:`torch.Tensor`): The ``mu`` gaussian reparameterization output of actor head at current \
                timestep.
            - sigma (:obj:`torch.Tensor`): The ``sigma`` gaussian reparameterization output of actor head at \
                current timestep.
            - sample_size (:obj:`int`): The number of samples for continuous action when computing the Q value.
        Returns:
            - outputs (:obj:`Dict`): Dict containing keywords \
                ``q_value`` (:obj:`torch.Tensor`) and ``v_value`` (:obj:`torch.Tensor`).
        Shapes:
            - s: :math:`(B, N)`, where ``B = batch_size`` and ``N = hidden_size``.
            - a: :math:`(B, A)`, where ``A = action_size``.
            - mu: :math:`(B, A)`.
            - sigma: :math:`(B, A)`.
            - q_value: :math:`(B, 1)`.
            - v_value: :math:`(B, 1)`.
        """

        batch_size = s.shape[0]  # batch_size or batch_size * T
        hidden_size = s.shape[1]
        action_size = a.shape[1]
        state_cat_action = torch.cat((s, a), dim=1)  # size (B, action_size + state_size)
        a_value = self.A(state_cat_action)  # size (B, 1)
        v_value = self.V(s)  # size (B, 1)
        # size (B, sample_size, hidden_size)
        expand_s = (torch.unsqueeze(s, 1)).expand((batch_size, sample_size, hidden_size))

        # in case for gradient back propagation
        dist = Independent(Normal(mu, sigma), 1)
        action_sample = dist.rsample(sample_shape=(sample_size, ))
        if self.tanh:
            action_sample = self.tanh(action_sample)
        # (sample_size, B, action_size)->(B, sample_size, action_size)
        action_sample = action_sample.permute(1, 0, 2)

        # size (B, sample_size, action_size + hidden_size)
        state_cat_action_sample = torch.cat((expand_s, action_sample), dim=-1)
        a_val_sample = self.A(state_cat_action_sample)  # size (B, sample_size, 1)
        q_value = v_value + a_value - a_val_sample.mean(dim=1)  # size (B, 1)

        return {'q_value': q_value, 'v_value': v_value}


class RegressionHead(nn.Module):
    """
        Overview:
            The ``RegressionHead`` used to output actions Q-value.
            Input is a (:obj:`torch.Tensor`) of shape ``(B, N)`` and returns a (:obj:`Dict`) containing \
            output ``pred``.
        Interfaces:
            ``__init__``, ``forward``.
    """

    def __init__(
        self,
        input_size: int,
        output_size: int,
        layer_num: int = 2,
        final_tanh: Optional[bool] = False,
        activation: Optional[nn.Module] = nn.ReLU(),
        norm_type: Optional[str] = None,
        hidden_size: int = None,
    ) -> None:
        """
        Overview:
            Init the ``RegressionHead`` layers according to the provided arguments.
        Arguments:
            - hidden_size (:obj:`int`): The ``hidden_size`` of the MLP connected to ``RegressionHead``.
            - output_size (:obj:`int`): The number of outputs.
            - layer_num (:obj:`int`): The number of layers used in the network to compute Q value output.
            - final_tanh (:obj:`bool`): If ``True`` apply ``tanh`` to output. Default ``False``.
            - activation (:obj:`nn.Module`): The type of activation function to use in MLP. \
                If ``None``, then default set activation to ``nn.ReLU()``. Default ``None``.
            - norm_type (:obj:`str`): The type of normalization to use. See ``ding.torch_utils.network.fc_block`` \
                for more details. Default ``None``.
        """
        super(RegressionHead, self).__init__()
        if hidden_size is None:
            hidden_size = input_size
        self.main = MLP(input_size, hidden_size, hidden_size, layer_num, activation=activation, norm_type=norm_type)
        self.last = nn.Linear(hidden_size, output_size)  # for convenience of special initialization
        self.final_tanh = final_tanh
        if self.final_tanh:
            self.tanh = nn.Tanh()

    def forward(self, x: torch.Tensor) -> Dict:
        """
        Overview:
            Use encoded embedding tensor to run MLP with ``RegressionHead`` and return the prediction dictionary.
        Arguments:
            - x (:obj:`torch.Tensor`): Tensor containing input embedding.
        Returns:
            - outputs (:obj:`Dict`): Dict containing keyword ``pred`` (:obj:`torch.Tensor`).
        Shapes:
            - x: :math:`(B, N)`, where ``B = batch_size`` and ``N = hidden_size``.
            - pred: :math:`(B, M)`, where ``M = output_size``.

        Examples:
            >>> head = RegressionHead(64, 64)
            >>> inputs = torch.randn(4, 64)
            >>> outputs = head(inputs)
            >>> assert isinstance(outputs, dict)
            >>> assert outputs['pred'].shape == torch.Size([4, 64])
        """
        x = self.main(x)
        x = self.last(x)
        if self.final_tanh:
            x = self.tanh(x)
        if x.shape[-1] == 1 and len(x.shape) > 1:
            x = x.squeeze(-1)
        return {'pred': x}


class ReparameterizationHead(nn.Module):
    """
        Overview:
            The ``ReparameterizationHead`` used to output action ``mu`` and ``sigma``.
            Input is a (:obj:`torch.Tensor`) of shape ``(B, N)`` and returns a (:obj:`Dict`) containing \
            outputs ``mu`` and ``sigma``.
        Interfaces:
            ``__init__``, ``forward``.
    """

    default_sigma_type = ['fixed', 'independent', 'conditioned']
    default_bound_type = ['tanh', None]

    def __init__(
            self,
            input_size: int,
            output_size: int,
            layer_num: int = 2,
            sigma_type: Optional[str] = None,
            fixed_sigma_value: Optional[float] = 1.0,
            activation: Optional[nn.Module] = nn.ReLU(),
            norm_type: Optional[str] = None,
            bound_type: Optional[str] = None,
            hidden_size: int = None
    ) -> None:
        """
        Overview:
            Init the ``ReparameterizationHead`` layers according to the provided arguments.
        Arguments:
            - hidden_size (:obj:`int`): The ``hidden_size`` of the MLP connected to ``ReparameterizationHead``.
            - output_size (:obj:`int`): The number of outputs.
            - layer_num (:obj:`int`): The number of layers used in the network to compute Q value output.
            - sigma_type (:obj:`str`): Sigma type used. Choose among \
                ``['fixed', 'independent', 'conditioned']``. Default is ``None``.
            - fixed_sigma_value (:obj:`float`): When choosing ``fixed`` type, the tensor ``output['sigma']`` \
                is filled with this input value. Default is ``None``.
            - activation (:obj:`nn.Module`): The type of activation function to use in MLP. \
                If ``None``, then default set activation to ``nn.ReLU()``. Default ``None``.
            - norm_type (:obj:`str`): The type of normalization to use. See ``ding.torch_utils.network.fc_block`` \
                for more details. Default ``None``.
            - bound_type (:obj:`str`): Bound type to apply to output ``mu``. Choose among ``['tanh', None]``. \
                Default is ``None``.
        """
        super(ReparameterizationHead, self).__init__()
        if hidden_size is None:
            hidden_size = input_size
        self.sigma_type = sigma_type
        assert sigma_type in self.default_sigma_type, "Please indicate sigma_type as one of {}".format(
            self.default_sigma_type
        )
        self.bound_type = bound_type
        assert bound_type in self.default_bound_type, "Please indicate bound_type as one of {}".format(
            self.default_bound_type
        )
        self.main = MLP(input_size, hidden_size, hidden_size, layer_num, activation=activation, norm_type=norm_type)
        self.mu = nn.Linear(hidden_size, output_size)
        if self.sigma_type == 'fixed':
            self.sigma = torch.full((1, output_size), fixed_sigma_value)
        elif self.sigma_type == 'independent':  # independent parameter
            self.log_sigma_param = nn.Parameter(torch.zeros(1, output_size))
        elif self.sigma_type == 'conditioned':
            self.log_sigma_layer = nn.Linear(hidden_size, output_size)

    def forward(self, x: torch.Tensor) -> Dict:
        """
        Overview:
            Use encoded embedding tensor to run MLP with ``ReparameterizationHead`` and return the prediction \
            dictionary.
        Arguments:
            - x (:obj:`torch.Tensor`): Tensor containing input embedding.
        Returns:
            - outputs (:obj:`Dict`): Dict containing keywords ``mu`` (:obj:`torch.Tensor`) and ``sigma`` \
                (:obj:`torch.Tensor`).
        Shapes:
            - x: :math:`(B, N)`, where ``B = batch_size`` and ``N = hidden_size``.
            - mu: :math:`(B, M)`, where ``M = output_size``.
            - sigma: :math:`(B, M)`.

        Examples:
            >>> head =  ReparameterizationHead(64, 64, sigma_type='fixed')
            >>> inputs = torch.randn(4, 64)
            >>> outputs = head(inputs)
            >>> assert isinstance(outputs, dict)
            >>> assert outputs['mu'].shape == torch.Size([4, 64])
            >>> assert outputs['sigma'].shape == torch.Size([4, 64])
        """
        x = self.main(x)
        mu = self.mu(x)
        if self.bound_type == 'tanh':
            mu = torch.tanh(mu)
        if self.sigma_type == 'fixed':
            sigma = self.sigma.to(mu.device) + torch.zeros_like(mu)  # addition aims to broadcast shape
        elif self.sigma_type == 'independent':
            log_sigma = self.log_sigma_param + torch.zeros_like(mu)  # addition aims to broadcast shape
            sigma = torch.exp(log_sigma)
        elif self.sigma_type == 'conditioned':
            log_sigma = self.log_sigma_layer(x)
            sigma = torch.exp(torch.clamp(log_sigma, -20, 2))
        return {'mu': mu, 'sigma': sigma}


class PopArtVHead(nn.Module):
    """
        Overview:
            The ``PopArtVHead`` used to output discrete actions logit with the last layer as popart. \
            Input is a (:obj:`torch.Tensor`) of shape ``(B, N)`` and returns a (:obj:`Dict`) containing \
            output ``logit``.
        Interfaces:
            ``__init__``, ``forward``.
    """

    def __init__(
        self,
        hidden_size: int,
        output_size: int,
        layer_num: int = 1,
        activation: Optional[nn.Module] = nn.ReLU(),
        norm_type: Optional[str] = None,
        noise: Optional[bool] = False,
    ) -> None:
        """
        Overview:
            Init the ``PopArtVHead`` layers according to the provided arguments.
        Arguments:
            - hidden_size (:obj:`int`): The ``hidden_size`` of the MLP connected to ``PopArtVHead``.
            - output_size (:obj:`int`): The number of outputs.
            - layer_num (:obj:`int`): The number of layers used in the network to compute Q value output.
            - activation (:obj:`nn.Module`): The type of activation function to use in MLP. \
                If ``None``, then default set activation to ``nn.ReLU()``. Default ``None``.
            - norm_type (:obj:`str`): The type of normalization to use. See ``ding.torch_utils.network.fc_block`` \
                for more details. Default ``None``.
            - noise (:obj:`bool`): Whether use ``NoiseLinearLayer`` as ``layer_fn`` in Q networks' MLP. \
                Default ``False``.
        """
        super(PopArtVHead, self).__init__()
        layer = NoiseLinearLayer if noise else nn.Linear
        self.popart = PopArt(hidden_size, output_size)
        self.Q = nn.Sequential(
            MLP(
                hidden_size,
                hidden_size,
                hidden_size,
                layer_num,
                layer_fn=layer,
                activation=activation,
                norm_type=norm_type
            ), self.popart
        )

    def forward(self, x: torch.Tensor) -> Dict:
        """
        Overview:
            Use encoded embedding tensor to run MLP with ``PopArtVHead`` and return the normalized prediction and \
                the unnormalized prediction dictionary.
        Arguments:
            - x (:obj:`torch.Tensor`): Tensor containing input embedding.
        Returns:
            - outputs (:obj:`Dict`): Dict containing keyword ``pred`` (:obj:`torch.Tensor`) \
                and ``unnormalized_pred`` (:obj:`torch.Tensor`).
        Shapes:
            - x: :math:`(B, N)`, where ``B = batch_size`` and ``N = hidden_size``.
            - logit: :math:`(B, M)`, where ``M = output_size``.
        Examples:
            >>> head = PopArtVHead(64, 64)
            >>> inputs = torch.randn(4, 64)
            >>> outputs = head(inputs)
            >>> assert isinstance(outputs, dict) and outputs['pred'].shape == torch.Size([4, 64]) and \
                    outputs['unnormalized_pred'].shape == torch.Size([4, 64])
        """
        x = self.Q(x)
        return x


class AttentionPolicyHead(nn.Module):

    def __init__(self) -> None:
        super(AttentionPolicyHead, self).__init__()

    def forward(self, key: torch.Tensor, query: torch.Tensor) -> torch.Tensor:
        if len(query.shape) == 2 and len(key.shape) == 3:
            query = query.unsqueeze(1)
        logit = (key * query).sum(-1)
        return logit


class MultiHead(nn.Module):
    """
        Overview:
            The ``MultiHead`` used to output actions logit. \
            Input is a (:obj:`torch.Tensor`) of shape ``(B, N)`` and returns a (:obj:`Dict`) containing \
            output ``logit``.
        Interfaces:
            ``__init__``, ``forward``.
    """

    def __init__(self, head_cls: type, hidden_size: int, output_size_list: SequenceType, **head_kwargs) -> None:
        """
        Overview:
            Init the ``MultiHead`` layers according to the provided arguments.
        Arguments:
            - head_cls (:obj:`type`): The class of head, choose among [``DuelingHead``, ``DistributionHead``, \
                ''QuatileHead'', ...].
            - hidden_size (:obj:`int`): The ``hidden_size`` of the MLP connected to the ``Head``.
            - output_size_list (:obj:`int`): Sequence of ``output_size`` for multi discrete action, e.g. ``[2, 3, 5]``.
            - head_kwargs: (:obj:`dict`): Dict containing class-specific arguments.
        """
        super(MultiHead, self).__init__()
        self.pred = nn.ModuleList()
        for size in output_size_list:
            self.pred.append(head_cls(hidden_size, size, **head_kwargs))

    def forward(self, x: torch.Tensor) -> Dict:
        """
        Overview:
            Use encoded embedding tensor to run MLP with ``MultiHead`` and return the prediction dictionary.
        Arguments:
            - x (:obj:`torch.Tensor`): Tensor containing input embedding.
        Returns:
            - outputs (:obj:`Dict`): Dict containing keywords ``logit`` (:obj:`torch.Tensor`) \
                corresponding to the logit of each ``output`` each accessed at ``['logit'][i]``.
        Shapes:
            - x: :math:`(B, N)`, where ``B = batch_size`` and ``N = hidden_size``.
            - logit: :math:`(B, Mi)`, where ``Mi = output_size`` corresponding to output ``i``.

        Examples:
            >>> head = MultiHead(DuelingHead, 64, [2, 3, 5], v_layer_num=2)
            >>> inputs = torch.randn(4, 64)
            >>> outputs = head(inputs)
            >>> assert isinstance(outputs, dict)
            >>> # output_size_list is [2, 3, 5] as set
            >>> # Therefore each dim of logit is as follows
            >>> outputs['logit'][0].shape
            >>> torch.Size([4, 2])
            >>> outputs['logit'][1].shape
            >>> torch.Size([4, 3])
            >>> outputs['logit'][2].shape
            >>> torch.Size([4, 5])
        """
        return lists_to_dicts([m(x) for m in self.pred])


class EnsembleHead(nn.Module):
    """
        Overview:
            The ``EnsembleHead`` used to output action Q-value for Q-ensemble. \
            Input is a (:obj:`torch.Tensor`) of shape ''(B, N * Ensemble_num, 1)'' and returns a (:obj:`Dict`) containing \
            output ``pred``.
        Interfaces:
            ``__init__``, ``forward``.
    """

    def __init__(
            self,
            input_size: int,
            output_size: int,
            hidden_size: int,
            layer_nun: int,
            ensemble_num: int,
            activation: Optional[nn.Module] = nn.ReLU(),
            norm_type: Optional[str] = None
    ) -> None:
        super(EnsembleHead, self).__init__()
        d = input_size
        layers = []
        for _ in range(layer_nun):
            layers.append(
                conv1d_block(
                    d * ensemble_num,
                    hidden_size * ensemble_num,
                    kernel_size=1,
                    stride=1,
                    groups=ensemble_num,
                    activation=activation,
                    norm_type=norm_type
                )
            )
            d = hidden_size
        layers.append(
            conv1d_block(
                hidden_size * ensemble_num,
                output_size * ensemble_num,
                kernel_size=1,
                stride=1,
                groups=ensemble_num,
                activation=None,
                norm_type=None
            )
        )
        self.pred = nn.Sequential(*layers)

    def forward(self, x: torch.Tensor) -> Dict:
        """
        Overview:
            Use encoded embedding tensor to run MLP with ``EnsembleHead`` and return the prediction dictionary.
        Arguments:
            - x (:obj:`torch.Tensor`): Tensor containing input embedding.
        Returns:
            - outputs (:obj:`Dict`): Dict containing keyword ``pred`` (:obj:`torch.Tensor`).
        Shapes:
            - x: :math:`(B, N * Ensemble_num, 1)`, where ``B = batch_size`` and ``N = hidden_size``.
            - pred: :math:`(B, M * Ensemble_num, 1)`, where ``M = output_size``.
        Examples:
            >>> head = EnsembleHead(64 * 10, 64 * 10)
            >>> inputs = torch.randn(4, 64 * 10, 1) `
            >>> outputs = head(inputs)
            >>> assert isinstance(outputs, dict)
            >>> assert outputs['pred'].shape == torch.Size([10, 64 * 10])
        """
        x = self.pred(x).squeeze()
        return {'pred': x}


def independent_normal_dist(logits: Union[List, Dict]) -> torch.distributions.Distribution:
    if isinstance(logits, (list, tuple)):
        return Independent(Normal(*logits), 1)
    elif isinstance(logits, dict):
        return Independent(Normal(logits['mu'], logits['sigma']), 1)
    else:
        raise TypeError("invalid logits type: {}".format(type(logits)))


head_cls_map = {
    # discrete
    'discrete': DiscreteHead,
    'dueling': DuelingHead,
    'sdn': StochasticDuelingHead,
    'distribution': DistributionHead,
    'rainbow': RainbowHead,
    'qrdqn': QRDQNHead,
    'quantile': QuantileHead,
    'attention_policy': AttentionPolicyHead,
    # continuous
    'regression': RegressionHead,
    'reparameterization': ReparameterizationHead,
    'popart': PopArtVHead,
    # multi
    'multi': MultiHead,
    'ensemble': EnsembleHead,
}<|MERGE_RESOLUTION|>--- conflicted
+++ resolved
@@ -6,11 +6,7 @@
 import torch.nn.functional as F
 from torch.distributions import Normal, Independent
 
-<<<<<<< HEAD
-from ding.torch_utils import fc_block, noise_block, NoiseLinearLayer, MLP, conv1d_block
-=======
-from ding.torch_utils import fc_block, noise_block, NoiseLinearLayer, MLP, PopArt
->>>>>>> 1cb1038a
+from ding.torch_utils import fc_block, noise_block, NoiseLinearLayer, MLP, PopArt, conv1d_block
 from ding.rl_utils import beta_function_map
 from ding.utils import lists_to_dicts, SequenceType
 
